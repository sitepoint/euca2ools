--- conflicted
+++ resolved
@@ -34,27 +34,6 @@
 from euca2ools.bundle.util import spawn_process, close_all_fds, pid_exists
 
 
-
-<<<<<<< HEAD
-=======
-def _create_tarball_from_stream(infile, outfile, tarinfo, debug=False):
-    close_all_fds(except_fds=[infile, outfile])
-    tarball = tarfile.open(mode='w|', fileobj=outfile,
-                           bufsize=euca2ools.bundle.pipes._BUFSIZE)
-    try:
-        tarball.addfile(tarinfo, fileobj=infile)
-    except IOError:
-        # HACK
-        if not debug:
-            return
-        raise
-    finally:
-        infile.close()
-        tarball.close()
-        outfile.close()
-
-
->>>>>>> d166557f
 def create_bundle_pipeline(infile, outfile, enc_key, enc_iv, tarinfo,
                            debug=False):
     pids = []
@@ -244,34 +223,11 @@
     :param debug: boolean used in exception handling
     """
     close_all_fds([infile, outfile, digest_out_pipe_w])
-    total = 0
     digest = hashlib.sha1()
-<<<<<<< HEAD
-    while True:
-        chunk = infile.read(euca2ools.bundle.pipes._BUFSIZE)
-        if chunk:
-            digest.update(chunk)
-            outfile.write(chunk)
-        else:
-            break
-    result_mpconn.send(digest.hexdigest())
-    result_mpconn.close()
-    infile.close()
-    outfile.close()
-
-
-def _create_tarball_from_stream(infile, outfile, tarinfo, debug=False):
-    euca2ools.bundle.util.close_all_fds(except_fds=(infile, outfile))
-    tarball = tarfile.open(mode='w|', fileobj=outfile,
-                           bufsize=euca2ools.bundle.pipes._BUFSIZE)
-    try:
-        tarball.addfile(tarinfo, fileobj=infile)
-=======
     try:
         while True:
             chunk = infile.read(euca2ools.bundle.pipes._BUFSIZE)
             if chunk:
-                total += len(chunk)
                 digest.update(chunk)
                 outfile.write(chunk)
                 outfile.flush()
@@ -289,30 +245,41 @@
         digest_out_pipe_w.close()
 
 
-def _do_tar_extract(infile, outfile, debug=False):
-    """
-    Perform tar extract on infile and write to outfile
-    :param infile: file obj providing input for tar
-    :param outfile: file obj destination for tar output
-    :param debug: boolean used in exception handling
-    """
-    close_all_fds([infile, outfile])
-    tarball = tarfile.open(mode='r|', fileobj=infile)
-    try:
-        tarinfo = tarball.next()
-        shutil.copyfileobj(tarball.extractfile(tarinfo), outfile)
->>>>>>> d166557f
+def _create_tarball_from_stream(infile, outfile, tarinfo, debug=False):
+    close_all_fds(except_fds=[infile, outfile])
+    tarball = tarfile.open(mode='w|', fileobj=outfile,
+                           bufsize=euca2ools.bundle.pipes._BUFSIZE)
+    try:
+        tarball.addfile(tarinfo, fileobj=infile)
     except IOError:
         # HACK
         if not debug:
             return
         raise
     finally:
-<<<<<<< HEAD
         infile.close()
         tarball.close()
-=======
+        outfile.close()
+
+
+def _do_tar_extract(infile, outfile, debug=False):
+    """
+    Perform tar extract on infile and write to outfile
+    :param infile: file obj providing input for tar
+    :param outfile: file obj destination for tar output
+    :param debug: boolean used in exception handling
+    """
+    close_all_fds([infile, outfile])
+    tarball = tarfile.open(mode='r|', fileobj=infile)
+    try:
+        tarinfo = tarball.next()
+        shutil.copyfileobj(tarball.extractfile(tarinfo), outfile)
+    except IOError:
+        # HACK
+        if not debug:
+            return
+        raise
+    finally:
+        infile.close()
         tarball.close()
-        infile.close()
->>>>>>> d166557f
         outfile.close()