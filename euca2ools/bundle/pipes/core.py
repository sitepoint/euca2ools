# Copyright 2013 Eucalyptus Systems, Inc.
#
# Redistribution and use of this software in source and binary forms,
# with or without modification, are permitted provided that the following
# conditions are met:
#
#   Redistributions of source code must retain the above copyright notice,
#   this list of conditions and the following disclaimer.
#
#   Redistributions in binary form must reproduce the above copyright
#   notice, this list of conditions and the following disclaimer in the
#   documentation and/or other materials provided with the distribution.
#
# THIS SOFTWARE IS PROVIDED BY THE COPYRIGHT HOLDERS AND CONTRIBUTORS
# "AS IS" AND ANY EXPRESS OR IMPLIED WARRANTIES, INCLUDING, BUT NOT
# LIMITED TO, THE IMPLIED WARRANTIES OF MERCHANTABILITY AND FITNESS FOR
# A PARTICULAR PURPOSE ARE DISCLAIMED. IN NO EVENT SHALL THE COPYRIGHT
# OWNER OR CONTRIBUTORS BE LIABLE FOR ANY DIRECT, INDIRECT, INCIDENTAL,
# SPECIAL, EXEMPLARY, OR CONSEQUENTIAL DAMAGES (INCLUDING, BUT NOT
# LIMITED TO, PROCUREMENT OF SUBSTITUTE GOODS OR SERVICES; LOSS OF USE,
# DATA, OR PROFITS; OR BUSINESS INTERRUPTION) HOWEVER CAUSED AND ON ANY
# THEORY OF LIABILITY, WHETHER IN CONTRACT, STRICT LIABILITY, OR TORT
# (INCLUDING NEGLIGENCE OR OTHERWISE) ARISING IN ANY WAY OUT OF THE USE
# OF THIS SOFTWARE, EVEN IF ADVISED OF THE POSSIBILITY OF SUCH DAMAGE.


import hashlib
import multiprocessing
import os
import shutil
import subprocess
import sys
import tarfile

import euca2ools.bundle.util
from euca2ools.bundle.util import spawn_thread

show_debug = False


def create_bundle_pipeline(infile, outfile, enc_key, enc_iv, tarinfo):
    digest_result_mpqueue = multiprocessing.Queue()
    pids = []

    # infile -> tar
    tar_out_r, tar_out_w = euca2ools.bundle.util.open_pipe_fileobjs()
    pid = os.fork()
    pids.append(pid)
    if pid == 0:
        tar_out_r.close()
        tarball = tarfile.open(mode='w|', fileobj=tar_out_w,
                               bufsize=euca2ools.bundle.pipes._BUFSIZE)
        try:
            tarball.addfile(tarinfo, fileobj=infile)
        finally:
            infile.close()
            tarball.close()
            tar_out_w.close()
<<<<<<< HEAD
            # Closing sys.stdin at the OS level makes interactive interpreters
        # that catch SystemExit actually let the process exit.
=======
>>>>>>> 0ee6a47d
        os._exit(os.EX_OK)
    infile.close()
    tar_out_w.close()

    # tar -> sha1sum
    digest_out_r, digest_out_w = euca2ools.bundle.util.open_pipe_fileobjs()
    pid = os.fork()
    pids.append(pid)
    if pid == 0:
        digest_out_r.close()
        try:
            _calc_sha1_for_pipe(tar_out_r, digest_out_w, digest_result_mpqueue)
        finally:
            tar_out_r.close()
            digest_out_w.close()
<<<<<<< HEAD
            # Closing sys.stdin at the OS level makes interactive interpreters
        # that catch SystemExit actually let the process exit.
=======
>>>>>>> 0ee6a47d
        os._exit(os.EX_OK)
    digest_out_w.close()

    # sha1sum -> gzip
    try:
        gzip = subprocess.Popen(['pigz', '-c'], stdin=digest_out_r,
                                stdout=subprocess.PIPE, close_fds=True,
                                bufsize=-1)
    except OSError:
        gzip = subprocess.Popen(['gzip', '-c'], stdin=digest_out_r,
                                stdout=subprocess.PIPE, close_fds=True,
                                bufsize=-1)
    digest_out_r.close()
    pids.append(gzip.pid)

    # gzip -> openssl
    openssl = subprocess.Popen(['openssl', 'enc', '-e', '-aes-128-cbc',
                                '-K', enc_key, '-iv', enc_iv],
                               stdin=gzip.stdout, stdout=outfile,
                               close_fds=True, bufsize=-1)
    gzip.stdout.close()
    pids.append(openssl.pid)

    # Make sure something calls wait() on every child process
    for pid in pids:
        euca2ools.bundle.util.waitpid_in_thread(pid)

    # Return the queue the caller can use to obtain the final digest
    return digest_result_mpqueue


def create_unbundle_pipeline(outfile, enc_key, enc_iv, writer_func, progressbar, **writerkwargs):
    """
    Creates a pipeline to perform the unbundle operation on the input provided by 'writer_func(writerkwargs)'.
    The resulting unbundled image will be written to 'outfile'.

    :param outfile: file  obj to write unbundled image to
    :param enc_key: the encryption key used to bundle the image
    :param enc_iv: the encyrption initialization vector used to bundle the image
    :param writer_func: the function used to feed the pipe the bundled input to be unbundled
    :param progressbar: the progressbar obj to be updated during the unbundle pipe's work flow
    :param writerkwargs: the keyword arguements used when calling writer_func. ie: writer_func(writerkwargs)
    :returns multiprocessing.Queue: Queue contains the checksum (sha1) for the unbundled image
    """
    debug('Starting test_unbundle_pipe_line...')
    digest_result_mpqueue = multiprocessing.Queue()

    #Create the sub processes
    # infile -> openssl
    openssl = _get_ssl_subprocess(enc_key, enc_iv, decrypt=True)
    # openssl -> gzip
    gzip = _get_gzip_subprocess(openssl.stdout, decompress=True)

    #Create the python threads
    #start the writer method to feed the pipeline something to unbundle
    writerkwargs['outfile'] = openssl.stdin
    start_writer = spawn_thread(writer_func, **writerkwargs)

    #Create pipe file objs to handle i/o...
    digest_out_r, digest_out_w = euca2ools.bundle.util.open_pipe_fileobjs()
    progress_r, progress_w = euca2ools.bundle.util.open_pipe_fileobjs()

    # gzip -> sha1sum
    sha1 = spawn_thread(_calc_sha1_for_pipe, infile=gzip.stdout, outfile=digest_out_w,
                        result_mpqueue=digest_result_mpqueue)

    # sha1sum -> tar
    tar = spawn_thread(_do_tar_extract, infile=digest_out_r, outfile=progress_w)

    # tar -> final output and update progressbar
    copy_with_progressbar(infile=progress_r, outfile=outfile, progressbar=progressbar)

    for t in [sha1, tar, start_writer]:
        t.join()

    # Return the queue the caller can use to obtain the final digest
    return digest_result_mpqueue


def create_unbundle_by_manifest_pipeline(outfile, manifest, source_dir):
    """
    Creates a pipeline to perform the unbundle operation on parts specified in 'manifest'. Parts located in
    the local 'source_dir' are processed through the unbundle pipe and the resulting unbundled image is written
    to 'outfile'.

    :param outfile: file obj to write unbundled image to
    :param manifest: euca2ools.manifest obj
    :param source_dir: local path to dir containing bundle parts.
    :returns multiprocessing.Queue: Queue contains the checksum (sha1) for the unbundled image
    """
    enc_key = manifest.enc_key
    enc_iv = manifest.enc_iv
    return create_unbundle_pipeline(outfile,
                                    enc_key,
                                    enc_iv,
                                    _concatenate_parts_to_file_for_pipe,
                                    image_parts=manifest.image_parts,
                                    source_dir=source_dir)


def create_unbundle_by_inputfile_pipeline(outfile, inputfile, enc_key, enc_iv):
    """
    Creates a pipeline to perform the unbundle operation on bundled input read in from 'inputfile'. The resulting
    unbundled image is written to 'outfile'.

    :param outfile: file obj to write unbundled image to
    :param inputfile: file obj to read bundled image input from
    :param enc_key: the encryption key used to bundle the image
    :param enc_iv: the encyrption initialization vector used to bundle the image
    :returns multiprocessing.Queue: Queue contains the checksum (sha1) for the unbundled image
    """
    return create_unbundle_pipeline(outfile,
                                    enc_key,
                                    enc_iv,
                                    _write_file_to_pipe,
                                    inputfile=inputfile)


def copy_with_progressbar(infile, outfile, progressbar=None):
    """
    Synchronously copy data from infile to outfile, updating a progress bar
    with the total number of bytes copied along the way if one was provided.

    This method must be run on the main thread.

    :param infile: file obj to read input from
    :param outfile: file obj to write output to
    :param progressbar: progressbar object to update with i/o information
    """
    bytes_written = 0
    if progressbar:
        progressbar.start()
    try:
        while not infile.closed:
            chunk = infile.read(euca2ools.bundle.pipes._BUFSIZE)
            if chunk:
                bytes_written += len(chunk)
                outfile.write(chunk)
                outfile.flush()
                progressbar.update(bytes_written)
            else:
                break
    finally:
        if progressbar:
            progressbar.finish()
        outfile.close()


def _get_ssl_subprocess(enc_key, enc_iv, decrypt=True):
    """
    Creates openssl encrypt/decrypt subprocess to be used in (un)bundle_pipeline
    :param enc_key: the encryption key to be used
    :param enc_iv: the encyrption initialization vector to be used
    :param decrypt: boolean. If True will decrypt. If false will encrypt.
    returns subprocess.Popen obj
    """
    debug('get_ssl_decrypt_subprocess...')
    action = '-e'
    if decrypt:
        action = '-d'
    openssl = subprocess.Popen(['openssl', 'enc', action, '-aes-128-cbc',
                                '-K', enc_key, '-iv', enc_iv],
                               stdin=subprocess.PIPE, stdout=subprocess.PIPE,
                               close_fds=True, bufsize=-1)
    euca2ools.bundle.util.waitpid_in_thread(openssl.pid)
    return openssl


def _get_gzip_subprocess(infile, decompress=True):
    """
    Creates gzip subprocess to be used in (un)bundle_pipeline

    :param infile: The file obj containing gzip input
    :param decompress: boolean. If True will used gzip decompress. If False will use gzip compress.
    :returns subprocess.Popen obj
    """
    debug('get_gzip_subprocess...')
    gzip_args = ['-c']
    if decompress:
        gzip_args = ['-c', '-d']
    try:
        gzip = subprocess.Popen(['pigz'].extend(gzip_args), stdin=infile,
                                stdout=subprocess.PIPE, close_fds=True,
                                bufsize=-1)
        #gzip._set_cloexec_flag(gzip.stdin)
    except OSError:
        gzip = subprocess.Popen(['gzip'].extend(gzip_args), stdin=infile,
                                stdout=subprocess.PIPE, close_fds=True,
                                bufsize=-1)
    euca2ools.bundle.util.waitpid_in_thread(gzip.pid)
    return gzip


def copy_with_progressbar(infile, outfile, progressbar=None):
    """
    Synchronously copy data from infile to outfile, updating a progress bar
    with the total number of bytes copied along the way if one was provided.

    This method must be run on the main thread.
    """
    bytes_written = 0
    progressbar.start()
    while True:
        chunk = infile.read(euca2ools.bundle.pipes._BUFSIZE)
        if chunk:
            bytes_written += len(chunk)
            outfile.write(chunk)
        else:
            progressbar.finish()
            return
        progressbar.update(bytes_written)


def _calc_sha1_for_pipe(infile, outfile, result_mpqueue):
    """
    Read data from infile and write it to outfile, calculating a running SHA1
    digest along the way.  When infile hits end-of-file, send the digest in
    hex form to result_mpqueue and exit.
    """
    debug("_calc_sha1_for_pipe...")
    total = 0
    digest = hashlib.sha1()
    try:
        while not infile.closed:
            debug('Waiting to read from', infile.fileno(), ' closed?', infile.closed)
            chunk = infile.read(euca2ools.bundle.pipes._BUFSIZE)
            if chunk:
                total += len(chunk)
                debug('calc total:', total)
                digest.update(chunk)
                outfile.write(chunk)
                outfile.flush()
            else:
                debug('Done with sha1. Input file ', infile.fileno(), ' closed? ', infile.closed)
                break
                #outfile.close()

        debug("_calc_sha1_for_pipe digest returning: ", digest.hexdigest())
        result_mpqueue.put(digest.hexdigest())
    finally:
        outfile.close()
        #todo should we close/join here?
        #result_mpqueue.close()
        #result_mpqueue.join_thread()


def _do_tar_extract(infile, outfile):
    """
    Perform tar extract on infile and write to outfile
    :param infile: file obj providing input for tar
    :param outfile: file obj destination for tar output
    """
    debug('do_tar_extract...')
    #sys.stdin.close()
    tarball = tarfile.open(mode='r|', fileobj=infile)
    try:
        tarinfo = tarball.next()
        shutil.copyfileobj(tarball.extractfile(tarinfo), outfile)
    finally:
        tarball.close()
        outfile.close()
        #os._exit(os.EX_OK)


def _concatenate_parts_to_file_for_pipe(outfile, image_parts, source_dir):
    """
    Concatenate a list of 'image_parts' files found in 'source_dir' into pipeline fed by 'outfile'
    :param outfile: file obj used to output concatenated parts to
    :param image_parts: list of euca2ools.manifest.part objs
    :param source_dir: local path to parts contained in image_parts
    """
    try:
        for part in image_parts:
            debug("Concatenating Part:" + str(part.filename))
            sha1sum = hashlib.sha1()
            part_file_path = source_dir + "/" + part.filename
            with open(part_file_path) as part_file:
                data = part_file.read(euca2ools.bundle.pipes._BUFSIZE)
                while data:
                    sha1sum.update(data)
                    outfile.write(data)
                    outfile.flush()
                    data = part_file.read(euca2ools.bundle.pipes._BUFSIZE)
                part_digest = sha1sum.hexdigest()
                debug('Part sha1sum:' + str(part_digest))
                debug('Expected sum:' + str(part.hexdigest))
                if part_digest != part.hexdigest:
                    raise ValueError('Input part file may be corrupt '
                                     '(expected digest: {0}, actual: {1})'.format(part.hexdigest, part_digest))
    finally:
        debug('Closing write end of pipe after writing')
        outfile.close()


def _write_file_to_pipe(outfile, inputfile):
    """
    Intended for reading from file 'inputfile' and writing to pipe via 'outfile'.
    :param outfile: file obj used for writing inputfile to
    :param inputfile: file obj used for reading input from to feed pipe at 'outfile'
    """
    try:
        while not inputfile.closed:
            data = inputfile.read(euca2ools.bundle.pipes._BUFSIZE)
            if data:
                outfile.write(data)
                outfile.flush()
            else:
                break
    finally:
        debug('Done, closing write end of pipe after writing')
        inputfile.close()
        outfile.close()


def debug(msg, *args):
    if show_debug:
        msg += " ".join(str(x) for x in args)
        print >> sys.stderr, msg
<|MERGE_RESOLUTION|>--- conflicted
+++ resolved
@@ -56,11 +56,6 @@
             infile.close()
             tarball.close()
             tar_out_w.close()
-<<<<<<< HEAD
-            # Closing sys.stdin at the OS level makes interactive interpreters
-        # that catch SystemExit actually let the process exit.
-=======
->>>>>>> 0ee6a47d
         os._exit(os.EX_OK)
     infile.close()
     tar_out_w.close()
@@ -76,11 +71,6 @@
         finally:
             tar_out_r.close()
             digest_out_w.close()
-<<<<<<< HEAD
-            # Closing sys.stdin at the OS level makes interactive interpreters
-        # that catch SystemExit actually let the process exit.
-=======
->>>>>>> 0ee6a47d
         os._exit(os.EX_OK)
     digest_out_w.close()
 
