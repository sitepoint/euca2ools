--- conflicted
+++ resolved
@@ -33,8 +33,5 @@
 # Author: Neil Soman neil@eucalyptus.com
 #       : Mitch Garnaat mgarnaat@eucalyptus.com
 
-<<<<<<< HEAD
-__version__ = 'next'
-=======
-__version__ = '2.0.2'
->>>>>>> ed80d8cd
+__version__  = 'devel'
+__codename__ = 'Stencil'