--- conflicted
+++ resolved
@@ -32,9 +32,5 @@
 # Author: Neil Soman neil@eucalyptus.com
 #       : Mitch Garnaat mgarnaat@eucalyptus.com
 
-<<<<<<< HEAD
-__version__  = '2.1.0'
-__codename__ = 'Stencil'
-=======
-__version__ = '2.0.3'
->>>>>>> 7233a625
+__version__  = '2.1.1'
+__codename__ = 'Stencil'