--- conflicted
+++ resolved
@@ -53,25 +53,9 @@
         # Pages are defined by markers
         self.params['Marker'] = page
 
-<<<<<<< HEAD
-    def cli_formatter(self, data):
-        user_name = self.request_params['UserName']
-        if data:
-            for policy in data.PolicyNames:
-                if self.cli_options.policy_name and policy != self.cli_options.policy_name:
-                    continue
-                if self.cli_options.verbose:
-                    obj = euca2ools.commands.euare.getuserpolicy.GetUserPolicy()
-                    data = obj.main(user_name=user_name, policy_name=policy,
-                                    delegate=self.request_params.get('DelegateAccount'))
-                    obj.cli_formatter(data)
-                else:
-                    print policy
-=======
     def get_next_page(self, response):
         if response.get('IsTruncated') == 'true':
             return response['Marker']
->>>>>>> 0e5d8fab
 
     def print_result(self, result):
         if self.args.get('policy_name'):
