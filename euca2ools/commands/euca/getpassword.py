# Software License Agreement (BSD License)
#
# Copyright (c) 2009-2012, Eucalyptus Systems, Inc.
# All rights reserved.
#
# Redistribution and use of this software in source and binary forms, with or
# without modification, are permitted provided that the following conditions
# are met:
#
#   Redistributions of source code must retain the above
#   copyright notice, this list of conditions and the
#   following disclaimer.
#
#   Redistributions in binary form must reproduce the above
#   copyright notice, this list of conditions and the
#   following disclaimer in the documentation and/or other
#   materials provided with the distribution.
#
# THIS SOFTWARE IS PROVIDED BY THE COPYRIGHT HOLDERS AND CONTRIBUTORS "AS IS"
# AND ANY EXPRESS OR IMPLIED WARRANTIES, INCLUDING, BUT NOT LIMITED TO, THE
# IMPLIED WARRANTIES OF MERCHANTABILITY AND FITNESS FOR A PARTICULAR PURPOSE
# ARE DISCLAIMED. IN NO EVENT SHALL THE COPYRIGHT OWNER OR CONTRIBUTORS BE
# LIABLE FOR ANY DIRECT, INDIRECT, INCIDENTAL, SPECIAL, EXEMPLARY, OR
# CONSEQUENTIAL DAMAGES (INCLUDING, BUT NOT LIMITED TO, PROCUREMENT OF
# SUBSTITUTE GOODS OR SERVICES; LOSS OF USE, DATA, OR PROFITS; OR BUSINESS
# INTERRUPTION) HOWEVER CAUSED AND ON ANY THEORY OF LIABILITY, WHETHER IN
# CONTRACT, STRICT LIABILITY, OR TORT (INCLUDING NEGLIGENCE OR OTHERWISE)
# ARISING IN ANY WAY OUT OF THE USE OF THIS SOFTWARE, EVEN IF ADVISED OF THE
# POSSIBILITY OF SUCH DAMAGE.
<<<<<<< HEAD
=======
#
# Author: Neil Soman neil@eucalyptus.com
#         Mitch Garnaat mgarnaat@eucalyptus.com

import euca2ools.commands.eucacommand
import euca2ools.bundler
import sys
from boto.roboto.param import Param

class GetPassword(euca2ools.commands.eucacommand.EucaCommand):
>>>>>>> 97495528

import base64
from M2Crypto import RSA
from requestbuilder import Arg
from .argtypes import file_contents
from .getpassworddata import GetPasswordData

<<<<<<< HEAD
class GetPassword(GetPasswordData):
    Action = 'GetPasswordData'
    Description = '''Retrieve the administrator password for an instance
                     running Windows'''
    Args = [Arg('-k', '--priv-launch-key', metavar='PRIVKEY',
                type=file_contents, required=True, route_to=None,
                help='''file containing the private key corresponding to the
                        key pair supplied at instance launch time''')]

    def print_result(self, result):
        pwdata   = result['passwordData']
        privkey  = RSA.load_key_string(self.args['priv_launch_key'])
        password = privkey.private_decrypt(base64.b64decode(pwdata),
                                           RSA.pkcs1_padding)
        print password
=======
    def main(self):
        conn = self.make_connection_cli()
        try:
            pd = self.make_request_cli(conn, 'get_password_data',
                                       instance_id=self.instance_id)
        except AttributeError:
            # The reply didn't contain a passwordData element.  Boto doesn't
            # handle this since EC2 always includes one, even if it is empty.
            return None
        if pd:
            # TODO - this is actually in the bundler
            # TODO validate file?
            return euca2ools.bundler.Bundler(self).decrypt_string(
                    pd, self.privatekey, encoded=True)
        else:
            return None

    def main_cli(self):
        pw = self.main()
        if pw:
            print pw
        else:
            sys.exit('no password found for this instance')
>>>>>>> 97495528
<|MERGE_RESOLUTION|>--- conflicted
+++ resolved
@@ -27,19 +27,6 @@
 # CONTRACT, STRICT LIABILITY, OR TORT (INCLUDING NEGLIGENCE OR OTHERWISE)
 # ARISING IN ANY WAY OUT OF THE USE OF THIS SOFTWARE, EVEN IF ADVISED OF THE
 # POSSIBILITY OF SUCH DAMAGE.
-<<<<<<< HEAD
-=======
-#
-# Author: Neil Soman neil@eucalyptus.com
-#         Mitch Garnaat mgarnaat@eucalyptus.com
-
-import euca2ools.commands.eucacommand
-import euca2ools.bundler
-import sys
-from boto.roboto.param import Param
-
-class GetPassword(euca2ools.commands.eucacommand.EucaCommand):
->>>>>>> 97495528
 
 import base64
 from M2Crypto import RSA
@@ -47,7 +34,6 @@
 from .argtypes import file_contents
 from .getpassworddata import GetPasswordData
 
-<<<<<<< HEAD
 class GetPassword(GetPasswordData):
     Action = 'GetPasswordData'
     Description = '''Retrieve the administrator password for an instance
@@ -58,33 +44,12 @@
                         key pair supplied at instance launch time''')]
 
     def print_result(self, result):
-        pwdata   = result['passwordData']
+        try:
+            pwdata = result['passwordData']
+        except AttributeError:
+            # The reply didn't contain a passwordData element.
+            raise AttributeError('no password data found for this instance')
         privkey  = RSA.load_key_string(self.args['priv_launch_key'])
         password = privkey.private_decrypt(base64.b64decode(pwdata),
                                            RSA.pkcs1_padding)
-        print password
-=======
-    def main(self):
-        conn = self.make_connection_cli()
-        try:
-            pd = self.make_request_cli(conn, 'get_password_data',
-                                       instance_id=self.instance_id)
-        except AttributeError:
-            # The reply didn't contain a passwordData element.  Boto doesn't
-            # handle this since EC2 always includes one, even if it is empty.
-            return None
-        if pd:
-            # TODO - this is actually in the bundler
-            # TODO validate file?
-            return euca2ools.bundler.Bundler(self).decrypt_string(
-                    pd, self.privatekey, encoded=True)
-        else:
-            return None
-
-    def main_cli(self):
-        pw = self.main()
-        if pw:
-            print pw
-        else:
-            sys.exit('no password found for this instance')
->>>>>>> 97495528
+        print password